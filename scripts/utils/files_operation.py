--- conflicted
+++ resolved
@@ -156,10 +156,7 @@
     # Vérifie si le répertoire existe, le crée si nécessaire
     if not os.path.exists(file_folder):
         os.makedirs(file_folder)
+        
+    df.to_csv(file_folder / file_name, index=True, sep=sep)
 
-<<<<<<< HEAD
-    df.to_csv(file_folder / file_name, index=True, sep=sep)
-=======
-    df.to_csv(file_folder / file_name, index=index, sep=sep)
->>>>>>> d5faf9a8
     logger.info(f"Le fichier {file_name} a été enregistré dans le répertoire {file_folder}")