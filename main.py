--- conflicted
+++ resolved
@@ -18,12 +18,9 @@
 
 from datagouv_searcher import DataGouvSearcher
 from single_urls_builder import SingleUrlsBuilder
-<<<<<<< HEAD
 from psql_connector import PSQLConnector
-=======
 from datafiles_loader import DatafilesLoader
 from datafile_loader import DatafileLoader
->>>>>>> cb1f6a46
 from config import get_project_base_path
 from files_operation import save_csv
 from logger import configure_logger
@@ -60,20 +57,17 @@
     save_csv(subventions_datafiles.datafiles_out, subventions_data_folder, datafiles_out_filename, sep=";")
     # Save the list of files that have columns not in common with the schema in a csv file
     datacolumns_out_filename = "datacolumns_out.csv"
-<<<<<<< HEAD
     save_csv(datafiles.datacolumns_out, data_folder, datacolumns_out_filename, sep=";")
-
+    save_csv(subventions_datafiles.datacolumns_out, subventions_data_folder, datacolumns_out_filename, sep=";")
+    
     # Saving Data
     connector = PSQLConnector()
     connector.connect()
     connector.save_communities_to_sql(datagouv.scope.selected_data)
     # To be tested
     connector.save_normalized_data_to_sql(datafiles.normalized_data)
-=======
-    save_csv(subventions_datafiles.datacolumns_out, subventions_data_folder, datacolumns_out_filename, sep=";")
 
     
     marches_publics_data_folder = Path(get_project_base_path()) / "data" / "datasets" / "marches_publics" / "outputs"
     marches_publics = DatafileLoader(config)
-    save_csv(marches_publics.normalized_data, marches_publics_data_folder, normalized_data_filename, sep=";")
->>>>>>> cb1f6a46
+    save_csv(marches_publics.normalized_data, marches_publics_data_folder, normalized_data_filename, sep=";")