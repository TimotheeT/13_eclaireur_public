import logging
import yaml
import argparse
import sys
from pathlib import Path
import pandas as pd

# Pré-nettoyage des ajouts à sys_path : à sortir dans config & utils (?)
def add_to_sys_path(path: str):
    if path not in sys.path:
        sys.path.insert(0, path)

base_path = Path(__file__).resolve().parents[0] / 'scripts'
add_to_sys_path(str(base_path / 'datasets'))
add_to_sys_path(str(base_path / 'utils'))
add_to_sys_path(str(base_path / 'communities'))
add_to_sys_path(str(base_path / 'communities' / 'loaders'))

from datagouv_searcher import DataGouvSearcher
from single_urls_builder import SingleUrlsBuilder
from datafiles_loader import DatafilesLoader
from datafile_loader import DatafileLoader
from psql_connector import PSQLConnector
from datafiles_loader import DatafilesLoader
from datafile_loader import DatafileLoader
from config import get_project_base_path
from files_operation import save_csv
from logger import configure_logger

if __name__ == "__main__":  
    parser = argparse.ArgumentParser(description="Gestionnaire du projet LocalOuvert")
    parser.add_argument('filename')   
    args = parser.parse_args()
    with open(args.filename) as f:
        # use safe_load instead load
        config = yaml.safe_load(f)

    configure_logger(config)    

    datagouv = DataGouvSearcher(config)
    single_urls = SingleUrlsBuilder(config)
    
    datagouv_subventions_files_in_scope = datagouv.get_datafiles(config["search"]["subventions"])

    single_urls_subventions_files_in_scope = single_urls.get_datafiles(config["search"]["subventions"])
    subventions_files_in_scope = pd.concat([datagouv_subventions_files_in_scope, single_urls_subventions_files_in_scope], ignore_index=True)

    subventions_data_folder = Path(get_project_base_path()) / "data" / "datasets" / "subventions" / "outputs"
    files_in_scope_filename = "files_in_scope.csv"
    save_csv(subventions_files_in_scope, subventions_data_folder, files_in_scope_filename, sep=";")


    # Build new object taking files_in_scope & config as inputs in init, to load the subventions_datafiles, normalize them and save them in a new folder.
    subventions_datafiles = DatafilesLoader(subventions_files_in_scope,config)
    # Save the normalized data in a csv file
    normalized_data_filename = "normalized_data.csv"

    save_csv(subventions_datafiles.normalized_data, subventions_data_folder, normalized_data_filename, sep=";")
    # Save the list of files that are not readable in a csv file
    datafiles_out_filename = "datafiles_out.csv"
    save_csv(subventions_datafiles.datafiles_out, subventions_data_folder, datafiles_out_filename, sep=";")
    # Save the list of files that have columns not in common with the schema in a csv file
    datacolumns_out_filename = "datacolumns_out.csv"

    save_csv(subventions_datafiles.normalized_data, subventions_data_folder, normalized_data_filename, sep=";")
    save_csv(subventions_datafiles.datacolumns_out, subventions_data_folder, datacolumns_out_filename, sep=";")
    save_csv(subventions_datafiles.datafiles_out, subventions_data_folder, datafiles_out_filename, sep=";")
    
    marches_publics_data_folder = Path(get_project_base_path()) / "data" / "datasets" / "marches_publics" / "outputs"
    marches_publics = DatafileLoader(config)
    save_csv(marches_publics.normalized_data, marches_publics_data_folder, normalized_data_filename, sep=";")
    
<<<<<<< HEAD
    # # Saving Data
    # connector = PSQLConnector()
    # connector.connect()
    # connector.save_communities_to_sql(datagouv.scope.selected_data)
    # # To be tested
    # connector.save_normalized_data_to_sql(subventions_datafiles.normalized_data)

    
    
=======
    # Saving Data
    connector = PSQLConnector()
    connector.connect()
    connector.save_communities_to_sql(datagouv.scope.selected_data)
    # To be tested
    connector.save_normalized_data_to_sql(datafiles.normalized_data)
>>>>>>> d5faf9a8
<|MERGE_RESOLUTION|>--- conflicted
+++ resolved
@@ -70,21 +70,9 @@
     marches_publics = DatafileLoader(config)
     save_csv(marches_publics.normalized_data, marches_publics_data_folder, normalized_data_filename, sep=";")
     
-<<<<<<< HEAD
     # # Saving Data
     # connector = PSQLConnector()
     # connector.connect()
     # connector.save_communities_to_sql(datagouv.scope.selected_data)
     # # To be tested
     # connector.save_normalized_data_to_sql(subventions_datafiles.normalized_data)
-
-    
-    
-=======
-    # Saving Data
-    connector = PSQLConnector()
-    connector.connect()
-    connector.save_communities_to_sql(datagouv.scope.selected_data)
-    # To be tested
-    connector.save_normalized_data_to_sql(datafiles.normalized_data)
->>>>>>> d5faf9a8
